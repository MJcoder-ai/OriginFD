--- conflicted
+++ resolved
@@ -10,7 +10,7 @@
 
 from core.config import get_settings
 from core.logging_config import setup_logging
-<<<<<<< HEAD
+
 from graph_store import GraphStore
 from api.routers import graph
 try:  # Optional routers may not exist yet
@@ -18,10 +18,10 @@
 except ImportError:  # pragma: no cover - missing optional modules
     tasks = tools = planning = health = None
 
-=======
+
 from api.routers import tasks, tools, planning, health
 from model_registry import api as model_registry_api
->>>>>>> 0ed6fd74
+
 from planner.orchestrator import AIOrchestrator
 
 # Set up logging
@@ -86,7 +86,7 @@
 
 
 # Include routers
-<<<<<<< HEAD
+
 if health:
     app.include_router(health.router, prefix="/health", tags=["health"])
 if tasks:
@@ -96,13 +96,9 @@
 if planning:
     app.include_router(planning.router, prefix="/planning", tags=["planning"])
 app.include_router(graph.router, prefix="/graph", tags=["graph"])
-=======
-app.include_router(health.router, prefix="/health", tags=["health"])
-app.include_router(tasks.router, prefix="/tasks", tags=["tasks"])
-app.include_router(tools.router, prefix="/tools", tags=["tools"])
-app.include_router(planning.router, prefix="/planning", tags=["planning"])
-app.include_router(model_registry_api.router, prefix="/model-registry", tags=["model-registry"])
->>>>>>> 0ed6fd74
+
+
+
 
 
 @app.get("/")
