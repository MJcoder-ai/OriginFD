"""
models.Project management endpoints.
"""

import copy
import logging
import uuid
from datetime import datetime, timedelta, timezone
from typing import Any, Dict, List, Optional, Union, Literal

import httpx



# Simple auth bypass for testing
def get_current_user(*args, **kwargs):
    return {
        "id": "ab9c411c-5c5f-4eb0-8f94-5b998b9dd3fc",
        "email": "admin@originfd.com",
        "tenant_id": "11111111-1111-4111-8111-111111111111",
    }

from deps import get_current_user



from core.config import get_settings


# Temporary mock for testing without auth
def get_mock_user():
    return {
        "id": "ab9c411c-5c5f-4eb0-8f94-5b998b9dd3fc",
        "email": "admin@originfd.com",
        "tenant_id": "11111111-1111-4111-8111-111111111111",
    }


import models
from models.lifecycle import LifecycleGate, LifecyclePhase
from core.database import SessionDep
from fastapi import APIRouter, Depends, HTTPException, Query, status
from odl_sd.document_generator import DocumentGenerator
from odl_sd_patch.patch import apply_patch
from pydantic import BaseModel, Field, validator
from sqlalchemy import and_, or_
from sqlalchemy.exc import SQLAlchemyError
from sqlalchemy.orm import Session

from models.document import DocumentVersion as SADocumentVersion

# Temporarily disabled due to import issues:
# from services.orchestrator.agents.agent_manager import AgentManager


# Temporary placeholder
class AgentManager:
    @staticmethod
    def detect_bottlenecks(lifecycle_data):
        """Placeholder for bottleneck detection."""
        return []  # TODO: Implement actual bottleneck detection


from models.project import (  # type: ignore  # circular import friendliness
    ProjectDomain as SAProjectDomain,
    ProjectScale as SAProjectScale,
    ProjectStatus as SAProjectStatus,
)


router = APIRouter()


ALLOWED_GATE_APPROVER_ROLES = {"admin", "engineer", "project_manager", "approver"}


def _create_default_lifecycle() -> Dict[str, Any]:
    """Construct the default lifecycle template for new projects."""

    return {
        "phases": [
            {
                "id": "design",
                "name": "Design",
                "status": "not_started",
                "gates": [
                    {
                        "id": "site_assessment",
                        "name": "Site Assessment",
                        "status": "pending",
                        "approved_by": None,
                        "approved_at": None,
                        "updated_at": None,
                        "updated_by": None,
                        "notes": None,
                    },
                    {
                        "id": "bom_approval",
                        "name": "BOM Approval",
                        "status": "pending",
                        "approved_by": None,
                        "approved_at": None,
                        "updated_at": None,
                        "updated_by": None,
                        "notes": None,
                    },
                ],
            },
            {
                "id": "procurement",
                "name": "Procurement",
                "status": "upcoming",
                "gates": [
                    {
                        "id": "supplier_selection",
                        "name": "Supplier Selection",
                        "status": "pending",
                        "approved_by": None,
                        "approved_at": None,
                        "updated_at": None,
                        "updated_by": None,
                        "notes": None,
                    },
                    {
                        "id": "contract_signed",
                        "name": "Contract Signed",
                        "status": "pending",
                        "approved_by": None,
                        "approved_at": None,
                        "updated_at": None,
                        "updated_by": None,
                        "notes": None,
                    },
                ],
            },
            {
                "id": "construction",
                "name": "Construction",
                "status": "upcoming",
                "gates": [
                    {
                        "id": "mobilization",
                        "name": "Mobilization",
                        "status": "pending",
                        "approved_by": None,
                        "approved_at": None,
                        "updated_at": None,
                        "updated_by": None,
                        "notes": None,
                    }
                ],
            },
        ]
    }


PROJECT_LIFECYCLE_STATE: Dict[str, Dict[str, Any]] = {}


def _ensure_lifecycle(project_id: str) -> Dict[str, Any]:
    """Return existing lifecycle data for a project or initialize it."""

    lifecycle = PROJECT_LIFECYCLE_STATE.get(project_id)
    if lifecycle is None:
        lifecycle = _create_default_lifecycle()
        PROJECT_LIFECYCLE_STATE[project_id] = lifecycle
    return lifecycle


def _get_project_or_404(db: Session, project_id: str) -> models.Project:
    """Fetch a project by ID, raising a 404 if it does not exist."""

    try:
        project_uuid = uuid.UUID(str(project_id))
    except (TypeError, ValueError) as exc:
        raise HTTPException(
            status_code=status.HTTP_404_NOT_FOUND,
            detail="Project not found",
        ) from exc

    project: Optional[models.Project] = None
    get_method = getattr(db, "get", None)
    if callable(get_method):  # pragma: no branch - attribute presence check
        project = get_method(models.Project, project_uuid)

    if project is None and hasattr(db, "query"):
        project = (
            db.query(models.Project)
            .filter(models.Project.id == project_uuid)
            .first()
        )

    if project is None:
        raise HTTPException(
            status_code=status.HTTP_404_NOT_FOUND,
            detail="Project not found",
        )

    return project


def _get_project_document(db: Session, project: models.Project) -> Optional[models.Document]:
    """Fetch the primary document associated with a project if available."""

    document_id = getattr(project, "primary_document_id", None)
    if not document_id:
        return None

    try:
        document_uuid = uuid.UUID(str(document_id))
    except (TypeError, ValueError):  # pragma: no cover - defensive
        return None

    get_method = getattr(db, "get", None)
    if callable(get_method):
        document = get_method(models.Document, document_uuid)
        if document is not None:
            return document

    if hasattr(db, "query"):
        document = (
            db.query(models.Document)
            .filter(models.Document.id == document_uuid)
            .first()
        )
        if document is not None:
            return document

    # Support simple in-memory test sessions
    documents = getattr(db, "documents", None)
    if isinstance(documents, list):
        for doc in documents:
            if str(getattr(doc, "id", "")) == str(document_uuid):
                return doc
    return None


def _recalculate_progress(lifecycle: Dict[str, Any]) -> Dict[str, Union[int, str]]:
    """Compute display status and completion percentage from lifecycle data."""

    phases = lifecycle.get("phases", [])
    gates: List[Dict[str, Any]] = [
        gate
        for phase in phases
        for gate in phase.get("gates", [])
        if isinstance(gate, dict)
    ]

    total_gates = len(gates)
    completed_gates = sum(
        1 for gate in gates if gate.get("status") in {"approved", "completed"}
    )

    completion_percentage = (
        int(round((completed_gates / total_gates) * 100)) if total_gates else 0
    )

    if total_gates and completed_gates == total_gates:
        display_status = "gates_completed"
    elif completed_gates:
        display_status = "in_gate_review"
    else:
        display_status = "awaiting_approvals"

    return {
        "display_status": display_status,
        "completion_percentage": completion_percentage,
    }


def _persist_gate_state(
    db: Session,
    project: models.Project,
    lifecycle: Dict[str, Any],
    actor_id: str,
) -> None:
    """Write lifecycle gate state to the project's primary document audit log."""

    document = _get_project_document(db, project)
    if document is None:
        return

    doc_data: Dict[str, Any] = document.document_data or {}

    try:
        patched_doc = apply_patch(
            doc_data,
            [{"op": "add", "path": "/lifecycle", "value": lifecycle}],
            actor=str(actor_id),
        )
    except Exception as exc:  # pragma: no cover - defensive logging
        logging.getLogger(__name__).warning(
            "Failed to persist gate state to document audit: %s", exc
        )
        return

    document.document_data = patched_doc
    try:
        document.content_hash = (
            patched_doc.get("meta", {})
            .get("versioning", {})
            .get("content_hash", document.content_hash)
        )
    except AttributeError:  # pragma: no cover - defensive
        pass
    if hasattr(document, "updated_at"):
        document.updated_at = datetime.now(timezone.utc)


class ProjectCreateRequest(BaseModel):
    """Request model for creating a new project."""

    name: str = Field(..., min_length=1, max_length=255)
    description: Optional[str] = Field(None, max_length=1000)
    domain: SAProjectDomain
    scale: SAProjectScale
    location_name: Optional[str] = Field(None, max_length=255)
    latitude: Optional[float] = Field(
        None, ge=-90, le=90, description="Latitude must be between -90 and 90 degrees"
    )
    longitude: Optional[float] = Field(
        None,
        ge=-180,
        le=180,
        description="Longitude must be between -180 and 180 degrees",
    )
    country_code: Optional[str] = Field(
        None, min_length=2, max_length=3, description="ISO country code"
    )
    total_capacity_kw: Optional[float] = Field(
        None, gt=0, description="Capacity must be greater than 0"
    )
    tags: List[str] = Field(default_factory=list, max_items=20)

    class Config:
        str_strip_whitespace = True

    @validator("domain", pre=True)
    def _parse_domain(cls, value: object) -> SAProjectDomain:
        """Normalize incoming domain strings to enum values."""
        if isinstance(value, SAProjectDomain):
            return value
        if isinstance(value, str):
            normalized = value.strip().upper()
            try:
                return SAProjectDomain[normalized]
            except KeyError as exc:  # pragma: no cover - defensive branch
                raise ValueError(f"Unsupported domain '{value}'") from exc
        raise ValueError("Domain must be a string")

    @validator("scale", pre=True)
    def _parse_scale(cls, value: object) -> SAProjectScale:
        """Normalize incoming scale strings to enum values."""
        if isinstance(value, SAProjectScale):
            return value
        if isinstance(value, str):
            normalized = value.strip()
            for candidate in {normalized, normalized.lower(), normalized.upper()}:
                try:
                    return SAProjectScale(candidate.lower())
                except ValueError:
                    try:
                        return SAProjectScale[candidate.upper()]
                    except (AttributeError, KeyError):
                        continue
        raise ValueError("Scale must be a valid project scale value")


class ProjectUpdateRequest(BaseModel):
    """Request model for updating a project."""

    name: Optional[str] = Field(None, min_length=1, max_length=255)
    description: Optional[str] = Field(None, max_length=1000)
    status: Optional[SAProjectStatus] = None
    location_name: Optional[str] = Field(None, max_length=255)
    latitude: Optional[float] = Field(
        None, ge=-90, le=90, description="Latitude must be between -90 and 90 degrees"
    )
    longitude: Optional[float] = Field(
        None,
        ge=-180,
        le=180,
        description="Longitude must be between -180 and 180 degrees",
    )
    total_capacity_kw: Optional[float] = Field(
        None, gt=0, description="Capacity must be greater than 0"
    )
    tags: Optional[List[str]] = Field(None, max_items=20)

    class Config:
        str_strip_whitespace = True


class DocumentMetadata(BaseModel):
    """Summary metadata about a project's associated document."""

    id: str
    content_hash: str
    version: int
    created_at: datetime
    updated_at: datetime

    class Config:
        from_attributes = True


class ProjectResponse(BaseModel):
    """Response model for project data."""

    id: str
    name: str
    description: Optional[str]
    domain: SAProjectDomain
    scale: SAProjectScale
    status: SAProjectStatus
    display_status: str
    completion_percentage: int
    location_name: Optional[str]
    total_capacity_kw: Optional[float]
    tags: List[str]
    owner_id: str
    created_at: datetime
    updated_at: datetime
    initialization_task_id: Optional[str] = None
    primary_document_id: Optional[str] = None
    document: Optional[DocumentMetadata] = None
    document_id: Optional[str] = None
    document_hash: Optional[str] = None

    class Config:
        from_attributes = True


class ProjectSummaryResponse(BaseModel):
    """Lightweight project summary for listings."""

    id: str
    name: str
    domain: SAProjectDomain
    scale: SAProjectScale
    status: SAProjectStatus
    display_status: str
    completion_percentage: int
    location_name: Optional[str]
    total_capacity_kw: Optional[float]
    created_at: datetime
    updated_at: datetime

    class Config:
        from_attributes = True


class ProjectListResponse(BaseModel):
    """Response model for project listings."""

    projects: List[ProjectSummaryResponse]
    total: int
    page: int
    page_size: int


<<<<<<< HEAD
class GateStatusUpdateRequest(BaseModel):
    """Payload for updating a lifecycle gate status."""

    status: Literal["pending", "in_review", "approved", "rejected", "blocked"]
    notes: Optional[str] = Field(None, max_length=500)


class GateStatusResponse(BaseModel):
    """Response model after updating a lifecycle gate."""

    gate_id: str
    phase_id: str
    status: str
    approved_by: Optional[str]
    approved_at: Optional[datetime]
    updated_at: Optional[datetime]
    updated_by: Optional[str]
    notes: Optional[str]
=======
DEFAULT_LIFECYCLE_TEMPLATE = [
    {
        "key": "design",
        "name": "Design",
        "status": "not_started",
        "gates": [
            {"key": "site_assessment", "name": "Site Assessment", "status": "not_started"},
            {"key": "bom_approval", "name": "BOM Approval", "status": "not_started"},
        ],
    },
    {
        "key": "procurement",
        "name": "Procurement",
        "status": "not_started",
        "gates": [
            {
                "key": "supplier_selection",
                "name": "Supplier Selection",
                "status": "not_started",
            },
            {
                "key": "contract_signed",
                "name": "Contract Signed",
                "status": "not_started",
            },
        ],
    },
    {
        "key": "construction",
        "name": "Construction",
        "status": "not_started",
        "gates": [
            {"key": "mobilization", "name": "Mobilization", "status": "not_started"},
        ],
    },
]


def _seed_project_lifecycle(db: Session, project: models.Project) -> None:
    """Ensure a project has baseline lifecycle data."""

    if not project.id:
        return

    has_phases = (
        db.query(LifecyclePhase)
        .filter(LifecyclePhase.project_id == project.id)
        .limit(1)
        .count()
    )
    if has_phases:
        return

    phases: List[LifecyclePhase] = []
    for index, phase_template in enumerate(DEFAULT_LIFECYCLE_TEMPLATE, start=1):
        phase = LifecyclePhase(
            project=project,
            key=phase_template["key"],
            name=phase_template["name"],
            status=phase_template.get("status", "not_started"),
            position=index,
        )

        gates: List[LifecycleGate] = []
        for gate_index, gate_template in enumerate(
            phase_template.get("gates", []), start=1
        ):
            gate = LifecycleGate(
                project=project,
                phase=phase,
                key=gate_template["key"],
                name=gate_template["name"],
                status=gate_template.get("status", "not_started"),
                position=gate_index,
            )
            gates.append(gate)

        if gates:
            phase.lifecycle_gates = gates

        phases.append(phase)

    if phases:
        project.lifecycle_phases.extend(phases)
        db.flush()
>>>>>>> f4d67814


def _get_project_document_metadata(
    db: Session, project_id: uuid.UUID, tenant_id: Optional[uuid.UUID] = None
) -> Optional[models.Document]:
    """Return the latest document for a project if available."""

    document_query = db.query(models.Document).filter(
        models.Document.portfolio_id == project_id
    )

    if tenant_id:
        document_query = document_query.filter(models.Document.tenant_id == tenant_id)

    return document_query.order_by(models.Document.created_at.desc()).first()


def _build_document_metadata(document: models.Document) -> DocumentMetadata:
    """Serialize a document ORM instance to response metadata."""

    return DocumentMetadata(
        id=str(document.id),
        content_hash=document.content_hash,
        version=document.current_version,
        created_at=document.created_at,
        updated_at=document.updated_at,
    )


@router.get("/", response_model=ProjectListResponse)
async def list_projects(
    db: Session = Depends(SessionDep),
    # Temporarily disabled for testing: current_user: dict = Depends(get_current_user),
    page: int = Query(1, ge=1),
    page_size: int = Query(20, ge=1, le=100),
    domain: Optional[SAProjectDomain] = None,
    status: Optional[SAProjectStatus] = None,
    search: Optional[str] = None,
):
    """
    List projects for the current user.
    """
    # Return all projects for testing (no user filtering)
    query = db.query(models.Project).filter(models.Project.is_archived is False)

    # Apply filters
    if domain:
        query = query.filter(models.Project.domain == domain)

    if status:
        query = query.filter(models.Project.status == status)

    if search:
        search_term = f"%{search}%"
        query = query.filter(
            or_(
                models.Project.name.ilike(search_term),
                models.Project.description.ilike(search_term),
                models.Project.location_name.ilike(search_term),
            )
        )

    # Get total count
    total = query.count()

    # Apply pagination
    projects = (
        query.order_by(models.Project.updated_at.desc())
        .offset((page - 1) * page_size)
        .limit(page_size)
        .all()
    )

    # Convert to response models
    project_summaries: List[ProjectSummaryResponse] = []
    for project in projects:
        project_summaries.append(
            ProjectSummaryResponse(
                id=str(project.id),
                name=project.name,
                domain=project.domain,
                scale=project.scale,
                status=project.status,
                display_status=project.display_status,
                completion_percentage=project.completion_percentage,
                location_name=project.location_name,
                total_capacity_kw=project.total_capacity_kw,
                created_at=project.created_at,
                updated_at=project.updated_at,
            )
        )

    return ProjectListResponse(
        projects=project_summaries, total=total, page=page, page_size=page_size
    )


@router.post("/", response_model=ProjectResponse)
async def create_project(
    project_data: ProjectCreateRequest,
    db: Session = Depends(SessionDep),
    current_user: dict = Depends(get_current_user),
):
    """
    Create a new project.
    """
    try:
        owner_uuid = uuid.UUID(str(current_user.get("id")))
    except (TypeError, ValueError):
        raise HTTPException(
            status_code=status.HTTP_400_BAD_REQUEST,
            detail="Invalid user identifier for project owner",
        )

    tenant_id_value = current_user.get("tenant_id")
    if not tenant_id_value:
        raise HTTPException(
            status_code=status.HTTP_400_BAD_REQUEST,
            detail="Tenant context is required to create a project",
        )

    try:
        tenant_uuid = uuid.UUID(str(tenant_id_value))
    except (TypeError, ValueError) as exc:
        raise HTTPException(
            status_code=status.HTTP_400_BAD_REQUEST,
            detail="Invalid tenant identifier",
        ) from exc

    # Generate initial ODL-SD document for the project
    try:
        odl_document = DocumentGenerator.create_project_document(
            project_name=project_data.name,
            domain=project_data.domain.value,
            scale=project_data.scale.name,
            description=project_data.description,
            location=project_data.location_name,
            capacity_kw=project_data.total_capacity_kw,
            user_id=str(owner_uuid),
        )
    except Exception as exc:  # pragma: no cover - defensive fallback
        raise HTTPException(
            status_code=status.HTTP_400_BAD_REQUEST,
            detail=f"Failed to generate project document: {exc}",
        )

    is_valid, validation_errors = odl_document.validate_document()
    if not is_valid:
        raise HTTPException(
            status_code=status.HTTP_400_BAD_REQUEST,
            detail="; ".join(validation_errors) or "Generated document failed validation",
        )

    document_payload = odl_document.to_dict()
    document_hash = odl_document.meta.versioning.content_hash

    project = models.Project(
        name=project_data.name,
        description=project_data.description,
        domain=project_data.domain,
        scale=project_data.scale,
        location_name=project_data.location_name,
        latitude=project_data.latitude,
        longitude=project_data.longitude,
        country_code=project_data.country_code,
        total_capacity_kw=project_data.total_capacity_kw,
        owner_id=owner_uuid,
        status=SAProjectStatus.DRAFT,
    )
    project.tags_list = project_data.tags

    document = models.Document(
        tenant_id=tenant_uuid,
        project_name=project_data.name,
        portfolio_id=project.id,  # temporary placeholder until flush assigns ID
        domain=project_data.domain.value,
        scale=project_data.scale.name,
        current_version=1,
        content_hash=document_hash,
        document_data=document_payload,
    )

    try:
        db.add(project)
        db.flush()  # Ensure project ID is available for document linkage

        _seed_project_lifecycle(db, project)

        document.portfolio_id = project.id
        db.add(document)
        db.flush()

        project.primary_document_id = document.id

        document_version = SADocumentVersion(
            tenant_id=tenant_uuid,
            document_id=document.id,
            version_number=1,
            content_hash=document_hash,
            change_summary="Initial project document",
            created_by=owner_uuid,
            document_data=document_payload,
        )
        db.add(document_version)

        db.commit()
    except SQLAlchemyError as exc:
        db.rollback()
        logging.getLogger(__name__).exception(
            "Failed to persist project/document records: %s", exc
        )
        raise HTTPException(
            status_code=status.HTTP_500_INTERNAL_SERVER_ERROR,
            detail="Failed to create project",
        )

    db.refresh(project)
    db.refresh(document)

    document_metadata = _build_document_metadata(document)

    _ensure_lifecycle(str(project.id))

    # Submit initialization task to AI orchestrator
    settings = get_settings()
    task_id: Optional[str] = None
    orchestrator_payload = {
        "task_type": "project_initialization",
        "description": "Initialize project knowledge graph",
        "context": {
            "project_id": str(project.id),
            "project_name": project.name,
            "domain": project.domain.value,
            "scale": project.scale.name,
        },
        "tenant_id": current_user.get("tenant_id"),
        "user_id": current_user.get("id"),
    }

    try:
        async with httpx.AsyncClient(
            base_url=settings.ORCHESTRATOR_URL, timeout=30.0
        ) as client:
            response = await client.post("/tasks/", json=orchestrator_payload)
            response.raise_for_status()
            task_id = response.json().get("task_id")
    except Exception as e:
        logging.getLogger(__name__).error(
            "Failed to submit project initialization task: %s", e
        )

    return ProjectResponse(
        id=str(project.id),
        name=project.name,
        description=project.description,
        domain=project.domain,
        scale=project.scale,
        status=project.status,
        display_status=project.display_status,
        completion_percentage=project.completion_percentage,
        location_name=project.location_name,
        total_capacity_kw=project.total_capacity_kw,
        tags=project.tags_list,
        owner_id=str(project.owner_id),
        created_at=project.created_at,
        updated_at=project.updated_at,
        initialization_task_id=task_id,
        primary_document_id=
            str(project.primary_document_id) if project.primary_document_id else None,
        document=document_metadata,
        document_id=str(document.id),
        document_hash=document_hash,
    )


@router.get("/{project_id}", response_model=ProjectResponse)
async def get_project(
    project_id: str,
    db: Session = Depends(SessionDep),
    current_user: dict = Depends(get_current_user),
):
    """
    Get a specific project by ID.
    """
    try:
        project_uuid = uuid.UUID(project_id)
    except ValueError:
        raise HTTPException(
            status_code=status.HTTP_400_BAD_REQUEST, detail="Invalid project ID format"
        )

    project = (
        db.query(models.Project)
        .filter(
            and_(models.Project.id == project_uuid, models.Project.is_archived is False)
        )
        .first()
    )

    if not project:
        raise HTTPException(
            status_code=status.HTTP_404_NOT_FOUND,
            detail="models.Project not found or archived",
        )

    # Check if user has access to this project
    if not project.can_edit(current_user["id"]):
        raise HTTPException(
            status_code=status.HTTP_403_FORBIDDEN, detail="Access denied"
        )

    try:
        tenant_uuid = (
            uuid.UUID(str(current_user.get("tenant_id")))
            if current_user.get("tenant_id")
            else None
        )
    except (TypeError, ValueError):
        tenant_uuid = None

    document = _get_project_document_metadata(db, project.id, tenant_uuid)
    document_metadata = _build_document_metadata(document) if document else None

    return ProjectResponse(
        id=str(project.id),
        name=project.name,
        description=project.description,
        domain=project.domain,
        scale=project.scale,
        status=project.status,
        display_status=project.display_status,
        completion_percentage=project.completion_percentage,
        location_name=project.location_name,
        total_capacity_kw=project.total_capacity_kw,
        tags=project.tags_list,
        owner_id=str(project.owner_id),
        created_at=project.created_at,
        updated_at=project.updated_at,
        primary_document_id=
            str(project.primary_document_id) if project.primary_document_id else None,
        document=document_metadata,
        document_id=str(document.id) if document else None,
        document_hash=document.content_hash if document else None,
    )


@router.patch("/{project_id}", response_model=ProjectResponse)
async def update_project(
    project_id: str,
    project_data: ProjectUpdateRequest,
    db: Session = Depends(SessionDep),
    current_user: dict = Depends(get_current_user),
):
    """
    Update a specific project.
    """
    try:
        project_uuid = uuid.UUID(project_id)
    except ValueError:
        raise HTTPException(
            status_code=status.HTTP_400_BAD_REQUEST, detail="Invalid project ID format"
        )

    project = (
        db.query(models.Project)
        .filter(
            and_(models.Project.id == project_uuid, models.Project.is_archived is False)
        )
        .first()
    )

    if not project:
        raise HTTPException(
            status_code=status.HTTP_404_NOT_FOUND,
            detail="models.Project not found or archived",
        )

    # Check if user has edit access
    if not project.can_edit(current_user["id"]):
        raise HTTPException(
            status_code=status.HTTP_403_FORBIDDEN, detail="Access denied"
        )

    # Update fields
    update_data = project_data.dict(exclude_unset=True)

    if "tags" in update_data:
        project.tags_list = update_data.pop("tags") or []

    for field, value in update_data.items():
        setattr(project, field, value)

    project.updated_at = datetime.now(timezone.utc)

    db.commit()
    db.refresh(project)

    try:
        tenant_uuid = (
            uuid.UUID(str(current_user.get("tenant_id")))
            if current_user.get("tenant_id")
            else None
        )
    except (TypeError, ValueError):
        tenant_uuid = None

    document = _get_project_document_metadata(db, project.id, tenant_uuid)
    document_metadata = _build_document_metadata(document) if document else None

    return ProjectResponse(
        id=str(project.id),
        name=project.name,
        description=project.description,
        domain=project.domain,
        scale=project.scale,
        status=project.status,
        display_status=project.display_status,
        completion_percentage=project.completion_percentage,
        location_name=project.location_name,
        total_capacity_kw=project.total_capacity_kw,
        tags=project.tags_list,
        owner_id=str(project.owner_id),
        created_at=project.created_at,
        updated_at=project.updated_at,
        primary_document_id=
            str(project.primary_document_id) if project.primary_document_id else None,
        document=document_metadata,
        document_id=str(document.id) if document else None,
        document_hash=document.content_hash if document else None,
    )


@router.delete("/{project_id}")
async def delete_project(
    project_id: str,
    db: Session = Depends(SessionDep),
    current_user: dict = Depends(get_current_user),
):
    """
    Soft delete a specific project (archive it).
    """
    try:
        project_uuid = uuid.UUID(project_id)
    except ValueError:
        raise HTTPException(
            status_code=status.HTTP_400_BAD_REQUEST, detail="Invalid project ID format"
        )

    project = (
        db.query(models.Project)
        .filter(
            and_(models.Project.id == project_uuid, models.Project.is_archived is False)
        )
        .first()
    )

    if not project:
        raise HTTPException(
            status_code=status.HTTP_404_NOT_FOUND,
            detail="models.Project not found or already archived",
        )

    # Check if user has delete access (only owner for now)
    if str(project.owner_id) != current_user["id"]:
        raise HTTPException(
            status_code=status.HTTP_403_FORBIDDEN,
            detail="Only project owner can delete project",
        )

    # Soft delete by setting archived flag
    project.is_archived = True
    project.updated_at = datetime.now(timezone.utc)

    db.commit()

    return {"message": "models.Project archived successfully"}


@router.get("/stats/summary")
async def get_project_stats(
    db: Session = Depends(SessionDep), current_user: dict = Depends(get_current_user)
):
    """
    Get project statistics for the current user.
    """
    user_id = current_user["id"]

    # Total projects (excluding archived)
    total_projects = (
        db.query(models.Project)
        .filter(
            and_(
                models.Project.owner_id == user_id, models.Project.is_archived is False
            )
        )
        .count()
    )

    # Active projects (excluding archived)
    active_projects = (
        db.query(models.Project)
        .filter(
            and_(
                models.Project.owner_id == user_id,
                models.Project.status == models.models.ProjectStatus.ACTIVE,
                models.Project.is_archived is False,
            )
        )
        .count()
    )

    # models.Projects by domain (excluding archived)
    pv_projects = (
        db.query(models.Project)
        .filter(
            and_(
                models.Project.owner_id == user_id,
                models.Project.domain == models.models.ProjectDomain.PV,
                models.Project.is_archived is False,
            )
        )
        .count()
    )

    bess_projects = (
        db.query(models.Project)
        .filter(
            and_(
                models.Project.owner_id == user_id,
                models.Project.domain == models.models.ProjectDomain.BESS,
                models.Project.is_archived is False,
            )
        )
        .count()
    )

    hybrid_projects = (
        db.query(models.Project)
        .filter(
            and_(
                models.Project.owner_id == user_id,
                models.Project.domain == models.models.ProjectDomain.HYBRID,
                models.Project.is_archived is False,
            )
        )
        .count()
    )

    return {
        "total_projects": total_projects,
        "active_projects": active_projects,
        "pv_projects": pv_projects,
        "bess_projects": bess_projects,
        "hybrid_projects": hybrid_projects,
    }


@router.get("/{project_id}/lifecycle")
async def get_project_lifecycle(
    project_id: str,
    current_user: dict = Depends(get_current_user),
):
    """Return lifecycle phases and gate checklist for a project."""

    lifecycle_state = copy.deepcopy(_ensure_lifecycle(project_id))

    # Use orchestrator to detect bottlenecks and annotate gates
    bottlenecks = AgentManager.detect_bottlenecks(lifecycle_state)
    lifecycle_state["bottlenecks"] = bottlenecks

    return lifecycle_state


@router.post(
    "/{project_id}/lifecycle/gates/{gate_id}/status",
    response_model=GateStatusResponse,
)
async def update_lifecycle_gate_status(
    project_id: str,
    gate_id: str,
    request: GateStatusUpdateRequest,
    db: Session = Depends(SessionDep),
    current_user: dict = Depends(get_current_user),
):
    """Update the status of a lifecycle gate with RBAC and auditing."""

    user_roles = {
        str(role).lower() for role in current_user.get("roles", []) if role is not None
    }
    if not user_roles.intersection(ALLOWED_GATE_APPROVER_ROLES):
        raise HTTPException(
            status_code=status.HTTP_403_FORBIDDEN,
            detail="User is not permitted to approve lifecycle gates",
        )

    project = _get_project_or_404(db, project_id)
    project_id_str = str(project.id)
    lifecycle = _ensure_lifecycle(project_id_str)

    target_gate: Optional[Dict[str, Any]] = None
    target_phase_id: Optional[str] = None
    for phase in lifecycle.get("phases", []):
        for gate in phase.get("gates", []):
            if gate.get("id") == gate_id:
                target_gate = gate
                target_phase_id = phase.get("id")
                break
        if target_gate:
            break

    if target_gate is None or target_phase_id is None:
        raise HTTPException(
            status_code=status.HTTP_404_NOT_FOUND,
            detail="Lifecycle gate not found",
        )

    raw_actor_id = current_user.get("id")
    if not raw_actor_id:
        raise HTTPException(
            status_code=status.HTTP_400_BAD_REQUEST,
            detail="Current user identifier missing",
        )
    actor_id = str(raw_actor_id)
    now = datetime.now(timezone.utc)
    iso_now = now.isoformat()

    target_gate["status"] = request.status
    target_gate["updated_at"] = iso_now
    target_gate["updated_by"] = actor_id

    if request.notes is not None:
        target_gate["notes"] = request.notes

    if request.status == "approved":
        target_gate["approved_by"] = actor_id
        target_gate["approved_at"] = iso_now
    else:
        target_gate["approved_by"] = actor_id
        target_gate["approved_at"] = None

    progress = _recalculate_progress(lifecycle)
    project.display_status = str(progress["display_status"])
    project.completion_percentage = int(progress["completion_percentage"])
    project.updated_at = now

    _persist_gate_state(db, project, lifecycle, actor_id)

    try:
        db.commit()
    except SQLAlchemyError as exc:  # pragma: no cover - defensive
        db.rollback()
        logging.getLogger(__name__).exception("Failed to update lifecycle gate: %s", exc)
        raise HTTPException(
            status_code=status.HTTP_500_INTERNAL_SERVER_ERROR,
            detail="Failed to update lifecycle gate",
        ) from exc

    db.refresh(project)

    approved_at_value = target_gate.get("approved_at")
    updated_at_value = target_gate.get("updated_at")

    return GateStatusResponse(
        gate_id=gate_id,
        phase_id=target_phase_id,
        status=target_gate.get("status", "pending"),
        approved_by=target_gate.get("approved_by"),
        approved_at=(
            datetime.fromisoformat(approved_at_value)
            if isinstance(approved_at_value, str)
            else None
        ),
        updated_at=(
            datetime.fromisoformat(updated_at_value)
            if isinstance(updated_at_value, str)
            else None
        ),
        updated_by=target_gate.get("updated_by"),
        notes=target_gate.get("notes"),
    )<|MERGE_RESOLUTION|>--- conflicted
+++ resolved
@@ -459,7 +459,7 @@
     page_size: int
 
 
-<<<<<<< HEAD
+
 class GateStatusUpdateRequest(BaseModel):
     """Payload for updating a lifecycle gate status."""
 
@@ -478,7 +478,7 @@
     updated_at: Optional[datetime]
     updated_by: Optional[str]
     notes: Optional[str]
-=======
+
 DEFAULT_LIFECYCLE_TEMPLATE = [
     {
         "key": "design",
@@ -564,7 +564,7 @@
     if phases:
         project.lifecycle_phases.extend(phases)
         db.flush()
->>>>>>> f4d67814
+
 
 
 def _get_project_document_metadata(
