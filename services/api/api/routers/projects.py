--- conflicted
+++ resolved
@@ -8,7 +8,7 @@
 from typing import List, Optional
 
 import httpx
-<<<<<<< HEAD
+
 
 
 # Simple auth bypass for testing
@@ -18,9 +18,9 @@
         "email": "admin@originfd.com",
         "tenant_id": "11111111-1111-4111-8111-111111111111",
     }
-=======
+
 from deps import get_current_user
->>>>>>> a6193160
+
 
 
 from core.config import get_settings
