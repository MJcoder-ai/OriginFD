--- conflicted
+++ resolved
@@ -282,16 +282,12 @@
     return this.request(`projects/${projectId}`);
   }
 
-<<<<<<< HEAD
   async getProjectLifecycle(
     projectId: string,
   ): Promise<ProjectLifecycleResponse> {
     return this.request(`projects/${projectId}/lifecycle`);
   }
 
-  async getDocument(documentId: string): Promise<any> {
-    return this.request(`documents/${documentId}`);
-=======
   async getDocument(documentId: string, version?: number): Promise<any> {
     const qs =
       typeof version === "number" && !Number.isNaN(version)
@@ -302,7 +298,6 @@
 
   async getDocumentVersions(documentId: string): Promise<DocumentVersion[]> {
     return this.request(`documents/${documentId}/versions`);
->>>>>>> ee0657b9
   }
 
   async getProjectDocuments(projectId: string): Promise<any[]> {
