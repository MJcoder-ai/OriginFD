/**
 * Temporary API client implementation while fixing workspace packages
 * This will be replaced with proper @originfd/http-client import once module resolution is fixed
 */

export type Domain = 'PV' | 'BESS' | 'HYBRID' | 'GRID' | 'MICROGRID'
export type Scale = 'RESIDENTIAL' | 'COMMERCIAL' | 'INDUSTRIAL' | 'UTILITY' | 'HYPERSCALE'

export interface DocumentCreateRequest {
  project_name: string
  portfolio_id?: string
  domain: Domain
  scale: Scale
  document_data: any
}

export interface DocumentResponse {
  id: string
  project_name: string
  domain: Domain
  scale: Scale
  current_version: number
  content_hash: string
  is_active: boolean
  created_at: string
  updated_at: string
}

export interface LoginRequest {
  email: string
  password: string
}

export interface TokenResponse {
  access_token: string
  refresh_token: string
  token_type: string
  expires_in: number
}

export interface UserResponse {
  id: string
  email: string
  full_name?: string
  is_active: boolean
  roles: string[]
}

export interface AuthTokens {
  accessToken: string
  refreshToken: string
}

export class ApiError extends Error {
  constructor(
    message: string,
    public status: number,
    public response?: any
  ) {
    super(message)
    this.name = 'ApiError'
  }
}

export class OriginFDClient {
  private baseUrl: string
  private authTokens: { accessToken: string; refreshToken: string } | null = null

  constructor(baseUrl = '/api/bridge') {
    this.baseUrl = baseUrl
  }

  private async request(endpoint: string, options: RequestInit = {}): Promise<any> {
    const url = `${this.baseUrl}${endpoint.startsWith('/') ? endpoint : '/' + endpoint}`
    
    const headers: HeadersInit = {
      'Content-Type': 'application/json',
      ...(options.headers || {}),
    }

    if (this.authTokens?.accessToken) {
      headers['Authorization'] = `Bearer ${this.authTokens.accessToken}`
    }

    const response = await fetch(url, {
      ...options,
      headers,
    })

    if (!response.ok) {
      const errorText = await response.text()
      let errorMessage = `HTTP ${response.status}: ${response.statusText}`
      
      try {
        const errorData = JSON.parse(errorText)
        errorMessage = errorData.detail || errorMessage
      } catch {
        // Use default message if JSON parsing fails
      }
      
      throw new ApiError(errorMessage, response.status, errorText)
    }

    return response.json()
  }

  async createDocument(request: DocumentCreateRequest): Promise<DocumentResponse> {
    return this.request('odl/', {
      method: 'POST',
      body: JSON.stringify(request),
    })
  }

  async listProjects(): Promise<DocumentResponse[]> {
    return this.request('projects/')
  }

  async getProject(projectId: string): Promise<any> {
    return this.request(`projects/${projectId}`)
  }

  async getDocument(documentId: string): Promise<any> {
    return this.request(`documents/${documentId}`)
  }

  async getProjectDocuments(projectId: string): Promise<any[]> {
    return this.request(`projects/${projectId}/documents`)
  }

  async getPrimaryProjectDocument(projectId: string): Promise<any> {
    // Get the primary/main document for a project
    // For backward compatibility, try project-{uuid} format first
    try {
      return this.request(`documents/${projectId}-main`)
    } catch (error) {
      // Fallback to old behavior for existing mock data
      console.warn('Primary document not found, falling back to project ID:', projectId)
      return this.request(`documents/${projectId}`)
    }
  }

<<<<<<< HEAD
  async getProjectReview(projectId: string): Promise<any> {
    return this.request(`projects/${projectId}/review`)
  }

  async submitApproval(projectId: string, approved: boolean): Promise<any> {
    return this.request('approvals', {
      method: 'POST',
      body: JSON.stringify({ project_id: projectId, approved }),
    })
=======

  async getProjectScenarios(projectId: string): Promise<any[]> {
    return this.request(`projects/${projectId}/scenarios`)
  }

  async adoptScenario(projectId: string, scenarioId: string): Promise<any> {
    return this.request(`projects/${projectId}/scenarios/${scenarioId}/adopt`, {
      method: 'POST',
    })

>>>>>>> 1e67306f
  }

  async login(credentials: LoginRequest): Promise<UserResponse> {
    const response = await this.request('auth/login', {
      method: 'POST',
      body: JSON.stringify(credentials),
    })
    
    this.authTokens = {
      accessToken: response.access_token,
      refreshToken: response.refresh_token,
    }

    // Store tokens in localStorage (in browser environment)
    if (typeof window !== 'undefined') {
      localStorage.setItem('originfd_tokens', JSON.stringify(this.authTokens))
    }

    // Get user info
    return this.getCurrentUser()
  }

  async getCurrentUser(): Promise<UserResponse> {
    return this.request('auth/me')
  }

  async logout(): Promise<void> {
    try {
      await this.request('auth/logout', { method: 'POST' })
    } catch (error) {
      // Ignore logout errors
    } finally {
      this.authTokens = null
      if (typeof window !== 'undefined') {
        localStorage.removeItem('originfd_tokens')
      }
    }
  }

  loadStoredTokens(): void {
    if (typeof window !== 'undefined') {
      const stored = localStorage.getItem('originfd_tokens')
      if (stored) {
        try {
          this.authTokens = JSON.parse(stored)
        } catch (error) {
          // Invalid stored tokens, remove them
          localStorage.removeItem('originfd_tokens')
        }
      }
    }
  }

  getTokens(): AuthTokens | null {
    return this.authTokens
  }

  setTokens(tokens: AuthTokens): void {
    this.authTokens = tokens
  }

  isAuthenticated(): boolean {
    return !!this.authTokens?.accessToken
  }
}

// Default client instance
export const apiClient = new OriginFDClient()

// Initialize stored tokens on import (browser only)
if (typeof window !== 'undefined') {
  apiClient.loadStoredTokens()
}

export const componentAPI = apiClient
export default apiClient<|MERGE_RESOLUTION|>--- conflicted
+++ resolved
@@ -139,7 +139,7 @@
     }
   }
 
-<<<<<<< HEAD
+
   async getProjectReview(projectId: string): Promise<any> {
     return this.request(`projects/${projectId}/review`)
   }
@@ -149,18 +149,7 @@
       method: 'POST',
       body: JSON.stringify({ project_id: projectId, approved }),
     })
-=======
-
-  async getProjectScenarios(projectId: string): Promise<any[]> {
-    return this.request(`projects/${projectId}/scenarios`)
-  }
-
-  async adoptScenario(projectId: string, scenarioId: string): Promise<any> {
-    return this.request(`projects/${projectId}/scenarios/${scenarioId}/adopt`, {
-      method: 'POST',
-    })
-
->>>>>>> 1e67306f
+
   }
 
   async login(credentials: LoginRequest): Promise<UserResponse> {
