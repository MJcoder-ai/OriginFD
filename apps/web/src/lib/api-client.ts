--- conflicted
+++ resolved
@@ -139,7 +139,7 @@
     }
   }
 
-<<<<<<< HEAD
+
   async getProjectScenarios(projectId: string): Promise<any[]> {
     return this.request(`projects/${projectId}/scenarios`)
   }
@@ -148,10 +148,7 @@
     return this.request(`projects/${projectId}/scenarios/${scenarioId}/adopt`, {
       method: 'POST',
     })
-=======
-  async getProjectLifecycle(projectId: string): Promise<any> {
-    return this.request(`projects/${projectId}/lifecycle`)
->>>>>>> 9153a8ba
+
   }
 
   async login(credentials: LoginRequest): Promise<UserResponse> {
